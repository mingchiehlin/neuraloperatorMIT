from ..output_encoder import UnitGaussianNormalizer
import torch
from torch.testing import assert_close
from flaky import flaky

@flaky(max_runs=4, min_passes=3)
def test_UnitGaussianNormalizer_created_from_stats(eps=1e-6):
<<<<<<< HEAD
    x = torch.rand(16, 3, 4, 5, 6)*2.5
=======
    x = torch.rand(16, 3, 40, 50, 60)*2.5
>>>>>>> 7e4aedaf
    mean = torch.mean(x, dim=[0, 2, 3, 4], keepdim=True)
    std = torch.std(x, dim=[0, 2, 3, 4], keepdim=True)

    # Init normalizer with ground-truth mean and std
    normalizer = UnitGaussianNormalizer(mean=mean, std=std, eps=eps)
    x_normalized = normalizer.transform(x)
    x_unnormalized = normalizer.inverse_transform(x_normalized)

    assert_close(x_unnormalized, x)
    assert torch.mean(x_normalized) <= eps
    assert (torch.std(x_normalized) - 1) <= eps

<<<<<<< HEAD
#@flaky(max_runs=4, min_passes=3)
def test_UnitGaussianNormalizer_from_data(eps=1e-6):
    x = torch.rand(16, 3, 4, 5, 6)*2.5
    mean = torch.mean(x, dim=[0, 2, 3, 4], keepdim=True)
    std = torch.std(x, dim=[0, 2, 3, 4], keepdim=True)  

=======
@flaky(max_runs=4, min_passes=3)
def test_UnitGaussianNormalizer_from_data(eps=1e-6):
    x = torch.rand(16, 3, 40, 50, 60)*2.5
    mean = torch.mean(x, dim=[0, 2, 3, 4], keepdim=True)
    std = torch.std(x, dim=[0, 2, 3, 4], keepdim=True)   
>>>>>>> 7e4aedaf
    # Init by fitting whole data at once
    normalizer = UnitGaussianNormalizer(dim=[0, 2, 3, 4], eps=eps)
    normalizer.fit(x)
    
    assert_close(normalizer.mean, mean)
    assert_close(normalizer.std, std, rtol=eps, atol=eps)

    x_normalized = normalizer.transform(x)
    x_unnormalized = normalizer.inverse_transform(x_normalized)

    assert_close(x_unnormalized, x)
    assert torch.mean(x_normalized) <= eps
    assert (torch.std(x_normalized) - 1) <= eps

<<<<<<< HEAD
=======
    assert_close(normalizer.mean, mean)
    assert_close(normalizer.std, std, rtol=eps, atol=eps)

>>>>>>> 7e4aedaf
@flaky(max_runs=4, min_passes=3)
def test_UnitGaussianNormalizer_incremental_update(eps=1e-6):
    x = torch.rand(16, 3, 40, 50, 60)*2.5
    mean = torch.mean(x, dim=[0, 2, 3, 4], keepdim=True)
    std = torch.std(x, dim=[0, 2, 3, 4], keepdim=True)   
    # Incrementally compute mean and var
    normalizer = UnitGaussianNormalizer(dim=[0, 2, 3, 4], eps=eps)
<<<<<<< HEAD
    normalizer.partial_fit(x, batch_size=4)
=======
    normalizer.partial_fit(x, batch_size=2)
>>>>>>> 7e4aedaf
    x_normalized = normalizer.transform(x)
    x_unnormalized = normalizer.inverse_transform(x_normalized)

    assert_close(x_unnormalized, x)
    assert torch.mean(x_normalized) <= eps
    assert (torch.std(x_normalized) - 1) <= eps

    assert_close(normalizer.mean, mean)
<<<<<<< HEAD
=======
    print(normalizer.std, std)
>>>>>>> 7e4aedaf
    assert_close(normalizer.std, std, rtol=eps, atol=eps)
<|MERGE_RESOLUTION|>--- conflicted
+++ resolved
@@ -5,11 +5,7 @@
 
 @flaky(max_runs=4, min_passes=3)
 def test_UnitGaussianNormalizer_created_from_stats(eps=1e-6):
-<<<<<<< HEAD
-    x = torch.rand(16, 3, 4, 5, 6)*2.5
-=======
     x = torch.rand(16, 3, 40, 50, 60)*2.5
->>>>>>> 7e4aedaf
     mean = torch.mean(x, dim=[0, 2, 3, 4], keepdim=True)
     std = torch.std(x, dim=[0, 2, 3, 4], keepdim=True)
 
@@ -22,20 +18,11 @@
     assert torch.mean(x_normalized) <= eps
     assert (torch.std(x_normalized) - 1) <= eps
 
-<<<<<<< HEAD
-#@flaky(max_runs=4, min_passes=3)
-def test_UnitGaussianNormalizer_from_data(eps=1e-6):
-    x = torch.rand(16, 3, 4, 5, 6)*2.5
-    mean = torch.mean(x, dim=[0, 2, 3, 4], keepdim=True)
-    std = torch.std(x, dim=[0, 2, 3, 4], keepdim=True)  
-
-=======
 @flaky(max_runs=4, min_passes=3)
 def test_UnitGaussianNormalizer_from_data(eps=1e-6):
     x = torch.rand(16, 3, 40, 50, 60)*2.5
     mean = torch.mean(x, dim=[0, 2, 3, 4], keepdim=True)
     std = torch.std(x, dim=[0, 2, 3, 4], keepdim=True)   
->>>>>>> 7e4aedaf
     # Init by fitting whole data at once
     normalizer = UnitGaussianNormalizer(dim=[0, 2, 3, 4], eps=eps)
     normalizer.fit(x)
@@ -49,13 +36,10 @@
     assert_close(x_unnormalized, x)
     assert torch.mean(x_normalized) <= eps
     assert (torch.std(x_normalized) - 1) <= eps
-
-<<<<<<< HEAD
-=======
+    
     assert_close(normalizer.mean, mean)
     assert_close(normalizer.std, std, rtol=eps, atol=eps)
 
->>>>>>> 7e4aedaf
 @flaky(max_runs=4, min_passes=3)
 def test_UnitGaussianNormalizer_incremental_update(eps=1e-6):
     x = torch.rand(16, 3, 40, 50, 60)*2.5
@@ -63,11 +47,8 @@
     std = torch.std(x, dim=[0, 2, 3, 4], keepdim=True)   
     # Incrementally compute mean and var
     normalizer = UnitGaussianNormalizer(dim=[0, 2, 3, 4], eps=eps)
-<<<<<<< HEAD
-    normalizer.partial_fit(x, batch_size=4)
-=======
     normalizer.partial_fit(x, batch_size=2)
->>>>>>> 7e4aedaf
+
     x_normalized = normalizer.transform(x)
     x_unnormalized = normalizer.inverse_transform(x_normalized)
 
@@ -76,8 +57,4 @@
     assert (torch.std(x_normalized) - 1) <= eps
 
     assert_close(normalizer.mean, mean)
-<<<<<<< HEAD
-=======
-    print(normalizer.std, std)
->>>>>>> 7e4aedaf
     assert_close(normalizer.std, std, rtol=eps, atol=eps)
