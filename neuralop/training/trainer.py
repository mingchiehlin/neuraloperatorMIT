import torch
from torch.cuda import amp
from timeit import default_timer
import pathlib
import sys
import wandb

from .callbacks import PipelineCallback
import neuralop.mpu.comm as comm
from neuralop.losses import LpLoss


class Trainer:
    def __init__(
        self,
        *,
        model,
        n_epochs,
        wandb_log=False,
        device=None,
        amp_autocast=False,
        data_processor=None,
        callbacks=None,
        log_test_interval=1,
        log_output=False,
        use_distributed=False,
        verbose=False,
    ):
        """
        A general Trainer class to train neural-operators on given datasets

        Parameters
        ----------
        model : nn.Module
        n_epochs : int
        wandb_log : bool, default is False
            whether to log results to wandb
        device : str 'cpu' or 'cuda'
        amp_autocast : bool, default is False
            whether to use torch.amp automatic mixed precision
        data_processor : DataProcessor class to transform data, default is None
            if not None, data from the loaders is transform first with data_processor.preprocess,
            then after getting an output from the model, that is transformed with data_processor.postprocess.
        log_test_interval : int, default is 1
            how frequently to print updates
        log_output : bool, default is False
            if True, and if wandb_log is also True, log output images to wandb
        use_distributed : bool, default is False
            whether to use DDP
        verbose : bool, default is False
        """

        if callbacks:
            assert isinstance(
                callbacks, list
            ), "Callbacks must be a list of Callback objects"
            self.callbacks = PipelineCallback(callbacks=callbacks)
            self.override_load_to_device = (
                self.callbacks.device_load_callback_idx is not None
            )
            self.overrides_loss = self.callbacks.overrides_loss
        else:
            self.callbacks = []
            self.override_load_to_device = False
            self.overrides_loss = False

        if verbose:
            print(f"{self.override_load_to_device=}")
            print(f"{self.overrides_loss=}")

        if self.callbacks:
            self.callbacks.on_init_start(
                model=model,
                n_epochs=n_epochs,
                wandb_log=wandb_log,
                device=device,
                amp_autocast=amp_autocast,
                log_test_interval=log_test_interval,
                log_output=log_output,
                use_distributed=use_distributed,
                verbose=verbose,
            )

        self.model = model
        self.n_epochs = n_epochs

        self.wandb_log = wandb_log
        self.log_test_interval = log_test_interval
        self.log_output = log_output
        self.verbose = verbose
        self.use_distributed = use_distributed
        self.device = device
        self.amp_autocast = amp_autocast
        self.data_processor = data_processor

        if self.callbacks:
            self.callbacks.on_init_end(
                model=model,
                n_epochs=n_epochs,
                wandb_log=wandb_log,
                device=device,
                amp_autocast=amp_autocast,
                log_test_interval=log_test_interval,
                log_output=log_output,
                use_distributed=use_distributed,
                verbose=verbose,
            )

    def train(
        self,
        train_loader,
        test_loaders,
        optimizer,
        scheduler,
        regularizer,
        training_loss=None,
        eval_losses=None,
    ):
        """Trains the given model on the given datasets.
        params:
        train_loader: torch.utils.data.DataLoader
            training dataloader
        test_loaders: dict[torch.utils.data.DataLoader]
            testing dataloaders
        optimizer: torch.optim.Optimizer
            optimizer to use during training
        optimizer: torch.optim.lr_scheduler
            learning rate scheduler to use during training
        training_loss: training.losses function
            cost function to minimize
        eval_losses: dict[Loss]
            dict of losses to use in self.eval()
        """

        # setup self.training_loss and self.eval_losses
        self.before_training_loop(
            train_loader=train_loader,
            test_loaders=test_loaders,
            optimizer=optimizer,
            scheduler=scheduler,
            regularizer=regularizer,
            training_loss=training_loss,
            eval_losses=eval_losses,
            data_processor=self.data_processor,
            )
        
        errors = None
        
        if self.verbose:
            print(f'Training on {len(train_loader)} samples')
            print(f'Testing on {[len(loader.dataset) for loader in test_loaders.values()]} samples'
                  f'         on resolutions {[name for name in test_loaders]}.')
            sys.stdout.flush()

        for epoch in range(self.n_epochs):
            self.on_epoch_start(epoch)

            avg_loss = 0
            avg_lasso_loss = 0
            self.model.train()
            if self.data_processor:
                self.data_processor.train()
            t1 = default_timer()
            train_err = 0.0
            
            # track number of training examples in batch
            n_samples = 0

            for idx, sample in enumerate(train_loader):
<<<<<<< HEAD
                
                loss = self.train_one_batch(idx, sample)
                train_err += loss.item()
                
=======
                if self.callbacks:
                    self.callbacks.on_batch_start(
                        idx=idx, sample=sample, data_processor=self.data_processor
                    )

                optimizer.zero_grad(set_to_none=True)
                if regularizer:
                    regularizer.reset()

                if self.data_processor is not None:
                    sample = self.data_processor.preprocess(sample)
                else:
                    # load data to device if no preprocessor exists
                    sample = {
                        k: v.to(self.device)
                        for k, v in sample.items()
                        if torch.is_tensor(v)
                    }

                n_samples += sample["y"].shape[0]

                if self.amp_autocast:
                    with amp.autocast(enabled=True):
                        out = self.model(**sample)
                else:
                    out = self.model(**sample)
                
                # log output shape the first time outputs are received
                if epoch == 0 and idx == 0 and self.verbose:
                    print(f"Raw outputs of shape {out.shape}")

                if self.data_processor is not None:
                    out, sample = self.data_processor.postprocess(out, sample)

                if self.callbacks:
                    self.callbacks.on_before_loss(out=out)

                loss = 0.0

                if self.overrides_loss:
                    loss += self.callbacks.compute_training_loss(
                        out=out, **sample, amp_autocast=self.amp_autocast
                    )
                else:
                    if self.amp_autocast:
                        with amp.autocast(enabled=True):
                            loss += training_loss(out, **sample)
                    else:
                        loss += training_loss(out, **sample)

                if regularizer:
                    loss += regularizer.loss

>>>>>>> 40fd4137
                loss.backward()
                del out
                self.optimizer.step()

                with torch.no_grad():
                    avg_loss += loss.item()
                    if self.regularizer:
                        avg_lasso_loss += self.regularizer.loss

            if isinstance(self.scheduler, torch.optim.lr_scheduler.ReduceLROnPlateau):
                self.scheduler.step(train_err)
            else:
                self.scheduler.step()

            epoch_train_time = default_timer() - t1

            train_err /= len(train_loader)
            avg_loss /= n_samples
            if regularizer:
                avg_lasso_loss /= n_samples
            else:
                avg_lasso_loss = None

            # collect info to log, message to print
            if epoch % self.log_test_interval == 0:
                
                all_errors = {}
                for loader_name, loader in test_loaders.items():
                    errors = self.evaluate(eval_losses, loader,
                                           log_prefix=loader_name)                        
                    all_errors.update(**errors)

                # print msg to console and optionally log to wandb
                if self.verbose:
                    lr = None
                    for pg in optimizer.param_groups:
                        lr = pg["lr"]
                    self.log_epoch(
                        epoch=epoch,
                        time=epoch_train_time,
                        avg_loss=avg_loss,
                        train_err=train_err,
                        avg_lasso_loss=avg_lasso_loss,
                        eval_metrics=all_errors,
                        lr=lr
                    )
<<<<<<< HEAD
=======
                
                all_errors = {}
                for loader_name, loader in test_loaders.items():
                    errors = self.evaluate(eval_losses, loader,
                                           log_prefix=loader_name)                        
                    all_errors.update(**errors)

                # print msg to console and optionally log to wandb
                if self.verbose:
                    lr = None
                    for pg in optimizer.param_groups:
                        lr = pg["lr"]
                    self.log_epoch(
                        epoch=epoch,
                        time=epoch_train_time,
                        avg_loss=avg_loss,
                        train_err=train_err,
                        avg_lasso_loss=avg_lasso_loss,
                        eval_metrics=all_errors,
                        lr=lr
                    )
>>>>>>> 40fd4137

                if self.callbacks:
                    self.callbacks.on_val_end()

            if self.callbacks:
                self.callbacks.on_epoch_end(
                    epoch=epoch, train_err=train_err, avg_loss=avg_loss
                )

        return all_errors

    def evaluate(self, loss_dict, data_loader, log_prefix=""):
        """Evaluates the model on a dictionary of losses

        Parameters
        ----------
        loss_dict : dict of functions
          each function takes as input a tuple (prediction, ground_truth)
          and returns the corresponding loss
        data_loader : data_loader to evaluate on
        log_prefix : str, default is ''
            if not '', used as prefix in output dictionary

        Returns
        -------
        errors : dict
            dict[f'{log_prefix}_{loss_name}] = loss for loss in loss_dict
        """

        self.model.eval()
        if self.data_processor:
            self.data_processor.eval()

        errors = {f"{log_prefix}_{loss_name}": 0 for loss_name in loss_dict.keys()}

        self.n_samples = 0
        with torch.no_grad():
            for idx, sample in enumerate(data_loader):
                eval_step_losses = self.eval_one_batch(idx, sample)

                for loss_name, val_loss in eval_step_losses.items():
                    errors[f"{log_prefix}_{loss_name}"] += val_loss

        for key in errors.keys():
            errors[key] /= self.n_samples
            
        del out

        return errors
    
    def before_training_loop(self,
                             train_loader,
                             test_loaders,
                             optimizer,
                             scheduler,
                             regularizer,
                             training_loss,
                             eval_losses,
                             data_processor):
        if training_loss is None:
            self.training_loss = LpLoss(d=2)
        else:
            self.training_loss = training_loss

        if eval_losses is None:  # By default just evaluate on the training loss
            self.eval_losses = dict(l2=training_loss)
        else:
            self.eval_losses = eval_losses
        
        self.optimizer = optimizer
        self.scheduler = scheduler
        self.regularizer = regularizer
        
        if self.verbose:
            print(f'Training on {len(train_loader)} samples')
            print(f'Testing on {[len(loader.dataset) for loader in test_loaders.values()]} samples'
                  f'         on resolutions {[name for name in test_loaders]}.')
            sys.stdout.flush()
    
    def on_epoch_start(self, epoch):
        self.epoch = epoch
        self.n_samples = 0
        return None

    def train_one_batch(self, idx, sample):

        self.optimizer.zero_grad(set_to_none=True)
        if self.regularizer:
            self.regularizer.reset()

        if self.data_processor is not None:
            sample = self.data_processor.preprocess(sample)
        else:
            # load data to device if no preprocessor exists
            sample = {
                k: v.to(self.device)
                for k, v in sample.items()
                if torch.is_tensor(v)
            }

        self.n_samples += sample["y"].shape[0]

        if self.amp_autocast:
            with amp.autocast(enabled=True):
                out = self.model(**sample)
        else:
            out = self.model(**sample)
        
        if self.epoch == 0 and idx == 0 and self.verbose:
            print(f"Raw outputs of shape {out.shape}")

        if self.data_processor is not None:
            out, sample = self.data_processor.postprocess(out, sample)

        if self.callbacks:
            self.callbacks.on_before_loss(out=out)

        loss = 0.0

        if self.amp_autocast:
            with amp.autocast(enabled=True):
                loss += self.training_loss(out, **sample)
        else:
            loss += self.training_loss(out, **sample)

        if self.regularizer:
            loss += self.regularizer.loss

        return loss
    
    def eval_one_batch(self, idx, sample):
        if self.data_processor is not None:
            sample = self.data_processor.preprocess(sample)

        self.n_samples += self.sample["y"].size(0)

        out = self.model(**sample)

        if self.data_processor is not None:
            out, sample = self.data_processor.postprocess(out, sample)

        if self.callbacks:
            self.callbacks.on_before_val_loss(out=out)
        
        eval_step_losses = {}

        for loss_name, loss in self.eval_losses.items():
            val_loss = loss(out, **sample)
            if val_loss.shape == ():
                val_loss = val_loss.item()
            eval_step_losses[loss_name] = val_loss
        return eval_step_losses
        
            

    def log_epoch(self, 
            epoch:int,
            time: float,
            avg_loss: float,
            train_err: float,
            avg_lasso_loss: float=None,
            eval_metrics: dict=None,
            lr: float=None):
        """Basic method to log a dict of output values
        from a single training epoch. 
        

<<<<<<< HEAD
=======
        return errors
    
    def log_epoch(self, 
            epoch:int,
            time: float,
            avg_loss: float,
            train_err: float,
            avg_lasso_loss: float=None,
            eval_metrics: dict=None,
            lr: float=None):
        """Basic method to log a dict of output values
        from a single training epoch. 
        

>>>>>>> 40fd4137
        Parameters
        ----------
        values : dict
            dict keyed 'metric': float_value
        """
        if self.wandb_log:
            values_to_log = dict(
                train_err=train_err,
                time=time,
                avg_loss=avg_loss,
                avg_lasso_loss=avg_lasso_loss,
                lr=lr)

        msg = f"[{epoch}] time={time:.2f}, "
        msg += f"avg_loss={avg_loss:.4f}, "
        msg += f"train_err={train_err:.4f}"
        if avg_lasso_loss is not None:
            msg += f", avg_lasso={avg_lasso_loss:.4f}"
        if eval_metrics:
            for metric, value in eval_metrics.items():
                msg += f", {metric}={value:.4f}"
                if self.wandb_log:
                    values_to_log[metric] = value

        print(msg)
        sys.stdout.flush()

<<<<<<< HEAD
        if self.wandb_log:
=======
        if self.wandb_log and wandb.run is not None:
>>>>>>> 40fd4137
            wandb.log(
                values_to_log,
                step=epoch+1,
                commit=True
            )<|MERGE_RESOLUTION|>--- conflicted
+++ resolved
@@ -167,66 +167,10 @@
             n_samples = 0
 
             for idx, sample in enumerate(train_loader):
-<<<<<<< HEAD
                 
                 loss = self.train_one_batch(idx, sample)
                 train_err += loss.item()
-                
-=======
-                if self.callbacks:
-                    self.callbacks.on_batch_start(
-                        idx=idx, sample=sample, data_processor=self.data_processor
-                    )
-
-                optimizer.zero_grad(set_to_none=True)
-                if regularizer:
-                    regularizer.reset()
-
-                if self.data_processor is not None:
-                    sample = self.data_processor.preprocess(sample)
-                else:
-                    # load data to device if no preprocessor exists
-                    sample = {
-                        k: v.to(self.device)
-                        for k, v in sample.items()
-                        if torch.is_tensor(v)
-                    }
-
-                n_samples += sample["y"].shape[0]
-
-                if self.amp_autocast:
-                    with amp.autocast(enabled=True):
-                        out = self.model(**sample)
-                else:
-                    out = self.model(**sample)
-                
-                # log output shape the first time outputs are received
-                if epoch == 0 and idx == 0 and self.verbose:
-                    print(f"Raw outputs of shape {out.shape}")
-
-                if self.data_processor is not None:
-                    out, sample = self.data_processor.postprocess(out, sample)
-
-                if self.callbacks:
-                    self.callbacks.on_before_loss(out=out)
-
-                loss = 0.0
-
-                if self.overrides_loss:
-                    loss += self.callbacks.compute_training_loss(
-                        out=out, **sample, amp_autocast=self.amp_autocast
-                    )
-                else:
-                    if self.amp_autocast:
-                        with amp.autocast(enabled=True):
-                            loss += training_loss(out, **sample)
-                    else:
-                        loss += training_loss(out, **sample)
-
-                if regularizer:
-                    loss += regularizer.loss
-
->>>>>>> 40fd4137
+
                 loss.backward()
                 del out
                 self.optimizer.step()
@@ -273,30 +217,6 @@
                         eval_metrics=all_errors,
                         lr=lr
                     )
-<<<<<<< HEAD
-=======
-                
-                all_errors = {}
-                for loader_name, loader in test_loaders.items():
-                    errors = self.evaluate(eval_losses, loader,
-                                           log_prefix=loader_name)                        
-                    all_errors.update(**errors)
-
-                # print msg to console and optionally log to wandb
-                if self.verbose:
-                    lr = None
-                    for pg in optimizer.param_groups:
-                        lr = pg["lr"]
-                    self.log_epoch(
-                        epoch=epoch,
-                        time=epoch_train_time,
-                        avg_loss=avg_loss,
-                        train_err=train_err,
-                        avg_lasso_loss=avg_lasso_loss,
-                        eval_metrics=all_errors,
-                        lr=lr
-                    )
->>>>>>> 40fd4137
 
                 if self.callbacks:
                     self.callbacks.on_val_end()
@@ -464,23 +384,6 @@
         from a single training epoch. 
         
 
-<<<<<<< HEAD
-=======
-        return errors
-    
-    def log_epoch(self, 
-            epoch:int,
-            time: float,
-            avg_loss: float,
-            train_err: float,
-            avg_lasso_loss: float=None,
-            eval_metrics: dict=None,
-            lr: float=None):
-        """Basic method to log a dict of output values
-        from a single training epoch. 
-        
-
->>>>>>> 40fd4137
         Parameters
         ----------
         values : dict
@@ -508,11 +411,7 @@
         print(msg)
         sys.stdout.flush()
 
-<<<<<<< HEAD
-        if self.wandb_log:
-=======
         if self.wandb_log and wandb.run is not None:
->>>>>>> 40fd4137
             wandb.log(
                 values_to_log,
                 step=epoch+1,
