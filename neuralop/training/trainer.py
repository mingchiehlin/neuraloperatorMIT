--- conflicted
+++ resolved
@@ -47,13 +47,8 @@
         """
 
         if callbacks:
-<<<<<<< HEAD
-            assert (
-                type(callbacks) == list
-=======
             assert isinstance(
                 callbacks, list
->>>>>>> c9567581
             ), "Callbacks must be a list of Callback objects"
             self.callbacks = PipelineCallback(callbacks=callbacks)
             self.override_load_to_device = (
@@ -162,23 +157,17 @@
             self.model.train()
             t1 = default_timer()
             train_err = 0.0
-
-<<<<<<< HEAD
-=======
+            
             # track number of training examples in batch
             n_samples = 0
 
->>>>>>> c9567581
             for idx, sample in enumerate(train_loader):
                 if self.callbacks:
                     self.callbacks.on_batch_start(
                         idx=idx, sample=sample, data_processor=self.data_processor
                     )
-<<<<<<< HEAD
-=======
 
                 n_samples += sample["y"].shape[0]
->>>>>>> c9567581
 
                 optimizer.zero_grad(set_to_none=True)
                 if regularizer:
@@ -211,11 +200,7 @@
                 if self.overrides_loss:
                     if isinstance(out, torch.Tensor):
                         loss += self.callbacks.compute_training_loss(
-<<<<<<< HEAD
-                            out=out.float(), **sample, amp_autocast=self.amp_autocast
-=======
                             out=out, **sample, amp_autocast=self.amp_autocast
->>>>>>> c9567581
                         )
                     elif isinstance(out, dict):
                         loss += self.callbacks.compute_training_loss(
@@ -259,11 +244,7 @@
             epoch_train_time = default_timer() - t1
 
             train_err /= len(train_loader)
-<<<<<<< HEAD
-            avg_loss /= self.n_epochs
-=======
             avg_loss /= n_samples
->>>>>>> c9567581
 
             if epoch % self.log_test_interval == 0:
                 if self.callbacks:
@@ -344,18 +325,7 @@
 
                 for loss_name, loss in loss_dict.items():
                     if self.overrides_loss:
-<<<<<<< HEAD
-                        if isinstance(out, torch.Tensor):
-                            val_loss = self.callbacks.compute_training_loss(
-                                out.float(), **sample
-                            )
-                        elif isinstance(out, dict):
-                            val_loss = self.callbacks.compute_training_loss(
-                                **out, **sample
-                            )
-=======
                         val_loss = self.callbacks.compute_training_loss(out, **sample)
->>>>>>> c9567581
                     else:
                         val_loss = loss(out, **sample)
                         if val_loss.shape == ():
