--- conflicted
+++ resolved
@@ -312,11 +312,7 @@
             self.weight_slices = [slice(None)]*2 + [slice(None, n//2) for n in self._incremental_n_modes]
             self.half_n_modes = [m//2 for m in self._incremental_n_modes]
 
-<<<<<<< HEAD
-    def forward(self, x, indices=0, output_shape = None):
-=======
     def forward(self, x, indices=0, output_shape=None):
->>>>>>> c68c0655
         """Generic forward pass for the Factorized Spectral Conv
 
         Parameters
@@ -333,29 +329,15 @@
         batchsize, channels, height, width = x.shape
 
         if self.output_scaling_factor is not None and output_shape is None:
-<<<<<<< HEAD
-            width = int(round(width*self.output_scaling_factor[indices][1]))
-            height = int(round(height*self.output_scaling_factor[indices][0]))
-        elif output_shape is not None:
-            height, width = output_shape[0], output_shape[1]
-            
-=======
             height = int(round(height*self.output_scaling_factor[0]))
             width = int(round(width*self.output_scaling_factor[1]))
         elif output_shape is not None:
             height, width = output_shape[0], output_shape[1]
 
->>>>>>> c68c0655
-
         sht, isht = self._get_sht(height, width)
         
         out_fft = sht(x)
     
-        # xp = torch.zeros_like(x)
-        # xp[..., :self.modes_lat_local, :self.modes_lon_local] = self._contract(x[..., :self.modes_lat_local, :self.modes_lon_local],
-        #                                                                        self.weight, separable=self.separable, operator_type=self.operator_type)
-
-        # upper block (truncate high freq)
         out_fft = self._contract(out_fft[:, :, :self.half_total_n_modes[0], :self.half_total_n_modes[1]], 
                                  self._get_weight(indices), separable=self.separable, dhconv=True)
         
