from .einsum_utils import einsum_complexhalf
from torch import nn
import torch
import itertools

import tensorly as tl
from tensorly.plugins import use_opt_einsum
tl.set_backend('pytorch')

use_opt_einsum('optimal')

from tltorch.factorized_tensors.core import FactorizedTensor

einsum_symbols = 'abcdefghijklmnopqrstuvwxyzABCDEFGHIJKLMNOPQRSTUVWXYZ'

def _contract_dense(x, weight, separable=False):
    order = tl.ndim(x)
    # batch-size, in_channels, x, y...
    x_syms = list(einsum_symbols[:order])

    # in_channels, out_channels, x, y...
    weight_syms = list(x_syms[1:]) # no batch-size

    # batch-size, out_channels, x, y...
    if separable:
        out_syms = [x_syms[0]] + list(weight_syms)
    else:
        weight_syms.insert(1, einsum_symbols[order]) # outputs
        out_syms = list(weight_syms)
        out_syms[0] = x_syms[0] 

    eq= ''.join(x_syms) + ',' + ''.join(weight_syms) + '->' + ''.join(out_syms)

    if not torch.is_tensor(weight):
        weight = weight.to_tensor()
<<<<<<< HEAD
    if x.shape[-1] < weight.shape[-1]: 
        weight = weight[..., :x.shape[-1]]
    return tl.einsum(eq, x, weight)
=======

    if x.dtype == torch.complex32:
        # if x is half precision, run a specialized einsum
        return einsum_complexhalf(eq, x, weight)
    else:
        return tl.einsum(eq, x, weight)
>>>>>>> 10511121

def _contract_dense_separable(x, weight, separable=True):
    if separable == False:
        raise ValueError('This function is only for separable=True')
    return x*weight

def _contract_cp(x, cp_weight, separable=False):
    order = tl.ndim(x)

    x_syms = str(einsum_symbols[:order])
    rank_sym = einsum_symbols[order]
    out_sym = einsum_symbols[order+1]
    out_syms = list(x_syms)
    if separable:
        factor_syms = [einsum_symbols[1]+rank_sym] #in only
    else:
        out_syms[1] = out_sym
        factor_syms = [einsum_symbols[1]+rank_sym,out_sym+rank_sym] #in, out
    factor_syms += [xs+rank_sym for xs in x_syms[2:]] #x, y, ...
    eq = x_syms + ',' + rank_sym + ',' + ','.join(factor_syms) + '->' + ''.join(out_syms)

    if x.dtype == torch.complex32:
        return einsum_complexhalf(eq, x, cp_weight.weights, *cp_weight.factors)
    else:
        return tl.einsum(eq, x, cp_weight.weights, *cp_weight.factors)
 

def _contract_tucker(x, tucker_weight, separable=False):
    order = tl.ndim(x)

    x_syms = str(einsum_symbols[:order])
    out_sym = einsum_symbols[order]
    out_syms = list(x_syms)
    if separable:
        core_syms = einsum_symbols[order+1:2*order]
        # factor_syms = [einsum_symbols[1]+core_syms[0]] #in only
        factor_syms = [xs+rs for (xs, rs) in zip(x_syms[1:], core_syms)] #x, y, ...

    else:
        core_syms = einsum_symbols[order+1:2*order+1]
        out_syms[1] = out_sym
        factor_syms = [einsum_symbols[1]+core_syms[0], out_sym+core_syms[1]] #out, in
        factor_syms += [xs+rs for (xs, rs) in zip(x_syms[2:], core_syms[2:])] #x, y, ...
    
    eq = x_syms + ',' + core_syms + ',' + ','.join(factor_syms) + '->' + ''.join(out_syms)

    if x.dtype == torch.complex32:
        return einsum_complexhalf(eq, x, tucker_weight.core, *tucker_weight.factors)
    else:
        return tl.einsum(eq, x, tucker_weight.core, *tucker_weight.factors)


def _contract_tt(x, tt_weight, separable=False):
    order = tl.ndim(x)

    x_syms = list(einsum_symbols[:order])
    weight_syms = list(x_syms[1:]) # no batch-size
    if not separable:
        weight_syms.insert(1, einsum_symbols[order]) # outputs
        out_syms = list(weight_syms)
        out_syms[0] = x_syms[0]
    else:
        out_syms = list(x_syms)
    rank_syms = list(einsum_symbols[order+1:])
    tt_syms = []
    for i, s in enumerate(weight_syms):
        tt_syms.append([rank_syms[i], s, rank_syms[i+1]])
    eq = ''.join(x_syms) + ',' + ','.join(''.join(f) for f in tt_syms) + '->' + ''.join(out_syms)

    if x.dtype == torch.complex32:
        return einsum_complexhalf(eq, x, *tt_weight.factors)
    else:
        return tl.einsum(eq, x, *tt_weight.factors)


def get_contract_fun(weight, implementation='reconstructed', separable=False):
    """Generic ND implementation of Fourier Spectral Conv contraction
    
    Parameters
    ----------
    weight : tensorly-torch's FactorizedTensor
    implementation : {'reconstructed', 'factorized'}, default is 'reconstructed'
        whether to reconstruct the weight and do a forward pass (reconstructed)
        or contract directly the factors of the factorized weight with the input (factorized)
    
    Returns
    -------
    function : (x, weight) -> x * weight in Fourier space
    """
    if implementation == 'reconstructed':
        if separable:
            print('SEPARABLE')
            return _contract_dense_separable
        else:
            return _contract_dense
    elif implementation == 'factorized':
        if torch.is_tensor(weight):
            return _contract_dense
        elif isinstance(weight, FactorizedTensor):
            if weight.name.lower().endswith('dense'):
                return _contract_dense
            elif weight.name.lower().endswith('tucker'):
                return _contract_tucker
            elif weight.name.lower().endswith('tt'):
                return _contract_tt
            elif weight.name.lower().endswith('cp'):
                return _contract_cp
            else:
                raise ValueError(f'Got unexpected factorized weight type {weight.name}')
        else:
            raise ValueError(f'Got unexpected weight type of class {weight.__class__.__name__}')
    else:
        raise ValueError(f'Got {implementation=}, expected "reconstructed" or "factorized"')


class FactorizedSpectralConv(nn.Module):
    """Generic N-Dimensional Fourier Neural Operator

    Parameters
    ----------
    in_channels : int, optional
        Number of input channels
    out_channels : int, optional
        Number of output channels
    n_modes : int tuple
        total number of modes to keep in Fourier Layer, along each dim
    separable : bool, default is True
    init_std : float or 'auto', default is 'auto'
        std to use for the init
    n_layers : int, optional
        Number of Fourier Layers, by default 4
    incremental_n_modes : None or int tuple, default is None
        * If not None, this allows to incrementally increase the number of modes in Fourier domain 
          during training. Has to verify n <= N for (n, m) in zip(incremental_n_modes, n_modes).
        
        * If None, all the n_modes are used.

        This can be updated dynamically during training.
    joint_factorization : bool, optional
        Whether all the Fourier Layers should be parametrized by a single tensor (vs one per layer), by default False
    rank : float or rank, optional
        Rank of the tensor factorization of the Fourier weights, by default 1.0
    factorization : str, {'tucker', 'cp', 'tt'}, optional
        Tensor factorization of the parameters weight to use, by default 'tucker'
    fixed_rank_modes : bool, optional
        Modes to not factorize, by default False
    fft_norm : str, optional
        by default 'forward'
    implementation : {'factorized', 'reconstructed'}, optional, default is 'factorized'
        If factorization is not None, forward mode to use::
        * `reconstructed` : the full weight tensor is reconstructed from the factorization and used for the forward pass
        * `factorized` : the input is directly contracted with the factors of the decomposition
    decomposition_kwargs : dict, optional, default is {}
        Optionaly additional parameters to pass to the tensor decomposition
    """
    def __init__(self, in_channels, out_channels, n_modes, incremental_n_modes=None, bias=True,
                 n_layers=1, separable=False, output_scaling_factor=None, fno_block_precision='full',
                 rank=0.5, factorization='cp', implementation='reconstructed', 
                 fixed_rank_modes=False, joint_factorization=False, decomposition_kwargs=dict(),
                 init_std='auto', fft_norm='backward'):
        super().__init__()

        self.in_channels = in_channels
        self.out_channels = out_channels
        self.joint_factorization = joint_factorization

        # We index quadrands only
        # n_modes is the total number of modes kept along each dimension
        # half_n_modes is half of that except in the last mode, correponding to the number of modes to keep in *each* quadrant for each dim
        if isinstance(n_modes, int):
            n_modes = [n_modes]
        self.n_modes = n_modes
        self.order = len(n_modes)

        half_total_n_modes = [m//2 for m in n_modes]
        self.half_total_n_modes = half_total_n_modes

        # We use half_total_n_modes to build the full weights
        # During training we can adjust incremental_n_modes which will also
        # update half_n_modes 
        # So that we can train on a smaller part of the Fourier modes and total weights
        self.incremental_n_modes = incremental_n_modes

        self.fno_block_precision = fno_block_precision
        self.rank = rank
        self.factorization = factorization
        self.n_layers = n_layers
        self.implementation = implementation

        if output_scaling_factor is not None:
            if isinstance(output_scaling_factor, (float, int)):
                output_scaling_factor = [[float(output_scaling_factor)]*len(self.n_modes)]*n_layers
            elif isinstance(output_scaling_factor[0], (float, int)):
                output_scaling_factor = [[s]*len(self.n_modes) for s in output_scaling_factor]
        self.output_scaling_factor = output_scaling_factor

        if init_std == 'auto':
            init_std = (1 / (in_channels * out_channels))
        else:
            init_std = 0.02

        if isinstance(fixed_rank_modes, bool):
            if fixed_rank_modes:
                # If bool, keep the number of layers fixed
                fixed_rank_modes=[0]
            else:
                fixed_rank_modes=None
        self.fft_norm = fft_norm

        # Make sure we are using a Complex Factorized Tensor to parametrize the conv
        if factorization is None:
            factorization = 'Dense' # No factorization
        if not factorization.lower().startswith('complex'):
            factorization = f'Complex{factorization}'

        if separable:
            if in_channels != out_channels:
                raise ValueError('To use separable Fourier Conv, in_channels must be equal to out_channels, ',
                                 f'but got {in_channels=} and {out_channels=}')
            weight_shape = (in_channels, *half_total_n_modes)
        else:
            weight_shape = (in_channels, out_channels, *half_total_n_modes)
        self.separable = separable

        self.n_weights_per_layer = 2**(self.order-1)
        if joint_factorization:
            self.weight = FactorizedTensor.new((self.n_weights_per_layer*n_layers, *weight_shape),
                                                rank=self.rank, factorization=factorization, 
                                                fixed_rank_modes=fixed_rank_modes,
                                                **decomposition_kwargs)
            self.weight.normal_(0, init_std)
        else:
            self.weight = nn.ModuleList([
                 FactorizedTensor.new(
                    weight_shape,
                    rank=self.rank, factorization=factorization, 
                    fixed_rank_modes=fixed_rank_modes,
                    **decomposition_kwargs
                    ) for _ in range(self.n_weights_per_layer*n_layers)]
                )
            for w in self.weight:
                w.normal_(0, init_std)
        self._contract = get_contract_fun(self.weight[0], implementation=implementation, separable=separable)

        if bias:
            self.bias = nn.Parameter(init_std * torch.randn(*((n_layers, self.out_channels) + (1, )*self.order)))
        else:
            self.bias = None

    def _get_weight(self, index):
        if self.incremental_n_modes is not None:
            return self.weight[index][self.weight_slices]
        else:
            return self.weight[index]

    @property
    def incremental_n_modes(self):
        return self._incremental_n_modes

    @incremental_n_modes.setter
    def incremental_n_modes(self, incremental_n_modes):
        if incremental_n_modes is None:
            self._incremental_n_modes = None
            self.half_n_modes = [m//2 for m in self.n_modes]

        else:
            if isinstance(incremental_n_modes, int):
                self._incremental_n_modes = [incremental_n_modes]*len(self.n_modes)
            else:
                if len(incremental_n_modes) == len(self.n_modes):
                    self._incremental_n_modes = incremental_n_modes
                else:
                    raise ValueError(f'Provided {incremental_n_modes} for actual n_modes={self.n_modes}.')
            self.weight_slices = [slice(None)]*2 + [slice(None, n//2) for n in self._incremental_n_modes]
            self.half_n_modes = [m//2 for m in self._incremental_n_modes]

    def forward(self, x, indices=0, output_shape = None):
        """Generic forward pass for the Factorized Spectral Conv

        Parameters
        ----------
        x : torch.Tensor
            input activation of size (batch_size, channels, d1, ..., dN)
        indices : int, default is 0
            if joint_factorization, index of the layers for n_layers > 1

        Returns
        -------
        tensorized_spectral_conv(x)
        """
        batchsize, channels, *mode_sizes = x.shape

        fft_size = list(mode_sizes)
        fft_size[-1] = fft_size[-1]//2 + 1 # Redundant last coefficient
        
        #Compute Fourier coeffcients
        fft_dims = list(range(-self.order, 0))

        if self.fno_block_precision == 'half':
            x = x.half()

        x = torch.fft.rfftn(x, norm=self.fft_norm, dim=fft_dims)

        if self.fno_block_precision == 'mixed':
            # if 'mixed', the above fft runs in full precision, but the following operations run at half precision
            x = x.chalf()

        if self.fno_block_precision in ['half', 'mixed']:
            out_fft = torch.zeros([batchsize, self.out_channels, *fft_size], device=x.device, dtype=torch.chalf)
        else:
            out_fft = torch.zeros([batchsize, self.out_channels, *fft_size], device=x.device, dtype=torch.cfloat)
        
        # We contract all corners of the Fourier coefs
        # Except for the last mode: there, we take all coefs as redundant modes were already removed
        mode_indexing = [((None, m), (-m, None)) for m in self.half_n_modes[:-1]] + [((None, self.half_n_modes[-1]), )]

        for i, boundaries in enumerate(itertools.product(*mode_indexing)):
            # Keep all modes for first 2 modes (batch-size and channels)
            idx_tuple = [slice(None), slice(None)] + [slice(*b) for b in boundaries]

            # For 2D: [:, :, :height, :width] and [:, :, -height:, width]
            out_fft[idx_tuple] = self._contract(x[idx_tuple], self._get_weight(self.n_weights_per_layer*indices + i), separable=self.separable)

        if self.output_scaling_factor is not None and output_shape is None:
            mode_sizes = tuple([int(round(s*r)) for (s, r) in zip(mode_sizes, self.output_scaling_factor[indices])])
            
        if output_shape is not None:
            mode_sizes = output_shape
        

        x = torch.fft.irfftn(out_fft, s=(mode_sizes), norm=self.fft_norm)

        if self.bias is not None:
            x = x + self.bias[indices, ...]

        return x

    def get_conv(self, indices):
        """Returns a sub-convolutional layer from the joint parametrize main-convolution

        The parametrization of sub-convolutional layers is shared with the main one.
        """
        if self.n_layers == 1:
            raise ValueError('A single convolution is parametrized, directly use the main class.')
        
        return SubConv(self, indices)
    
    def __getitem__(self, indices):
        return self.get_conv(indices)



class SubConv(nn.Module):
    """Class representing one of the convolutions from the mother joint factorized convolution

    Notes
    -----
    This relies on the fact that nn.Parameters are not duplicated:
    if the same nn.Parameter is assigned to multiple modules, they all point to the same data, 
    which is shared.
    """
    def __init__(self, main_conv, indices):
        super().__init__()
        self.main_conv = main_conv
        self.indices = indices
    
    def forward(self, x):
        return self.main_conv.forward(x, self.indices)


class FactorizedSpectralConv1d(FactorizedSpectralConv):
    def forward(self, x, indices=0):
        batchsize, channels, width = x.shape

        x = torch.fft.rfft(x, norm=self.fft_norm)

        out_fft = torch.zeros([batchsize, self.out_channels,  width//2 + 1], device=x.device, dtype=torch.cfloat)
        out_fft[:, :, :self.half_n_modes[0]] = self._contract(x[:, :, :self.half_n_modes[0]], self._get_weight(indices), separable=self.separable)
        
        if self.output_scaling_factor is not None:
            width = int(round(width*self.output_scaling_factor[0]))

        x = torch.fft.irfft(out_fft, n=width, norm=self.fft_norm)

        if self.bias is not None:
            x = x + self.bias[indices, ...]

        return x


class FactorizedSpectralConv2d(FactorizedSpectralConv):
    def forward(self, x, indices=0):
        batchsize, channels, height, width = x.shape

        x = torch.fft.rfft2(x.float(), norm=self.fft_norm)

        # The output will be of size (batch_size, self.out_channels, x.size(-2), x.size(-1)//2 + 1)
        out_fft = torch.zeros([batchsize, self.out_channels, height, width//2 + 1], dtype=x.dtype, device=x.device)

        # upper block (truncate high freq)
        out_fft[:, :, :self.half_n_modes[0], :self.half_n_modes[1]] = self._contract(x[:, :, :self.half_n_modes[0], :self.half_n_modes[1]], 
                                                                              self._get_weight(2*indices), separable=self.separable)
        # Lower block
        out_fft[:, :, -self.half_n_modes[0]:, :self.half_n_modes[1]] = self._contract(x[:, :, -self.half_n_modes[0]:, :self.half_n_modes[1]],
                                                                              self._get_weight(2*indices + 1), separable=self.separable)
        
        if self.output_scaling_factor is not None:
            width = int(round(width*self.output_scaling_factor[indices][0]))
            height = int(round(height*self.output_scaling_factor[indices][1]))

        x = torch.fft.irfft2(out_fft, s=(height, width), dim=(-2, -1), norm=self.fft_norm)

        if self.bias is not None:
            x = x + self.bias[indices, ...]

        return x


class FactorizedSpectralConv3d(FactorizedSpectralConv):
    def forward(self, x, indices=0):
        batchsize, channels, height, width, depth = x.shape

        x = torch.fft.rfftn(x.float(), norm=self.fft_norm, dim=[-3, -2, -1])

        out_fft = torch.zeros([batchsize, self.out_channels, height, width, depth//2 + 1], device=x.device, dtype=torch.cfloat)

        out_fft[:, :, :self.half_n_modes[0], :self.half_n_modes[1], :self.half_n_modes[2]] = self._contract(
            x[:, :, :self.half_n_modes[0], :self.half_n_modes[1], :self.half_n_modes[2]], self._get_weight(4*indices + 0), separable=self.separable)
        out_fft[:, :, :self.half_n_modes[0], -self.half_n_modes[1]:, :self.half_n_modes[2]] = self._contract(
            x[:, :, :self.half_n_modes[0], -self.half_n_modes[1]:, :self.half_n_modes[2]], self._get_weight(4*indices + 1), separable=self.separable)
        out_fft[:, :, -self.half_n_modes[0]:, :self.half_n_modes[1], :self.half_n_modes[2]] = self._contract(
            x[:, :, -self.half_n_modes[0]:, :self.half_n_modes[1], :self.half_n_modes[2]], self._get_weight(4*indices + 2), separable=self.separable)
        out_fft[:, :, -self.half_n_modes[0]:, -self.half_n_modes[1]:, :self.half_n_modes[2]] = self._contract(
            x[:, :, -self.half_n_modes[0]:, -self.half_n_modes[1]:, :self.half_n_modes[2]], self._get_weight(4*indices + 3), separable=self.separable)
        
        if self.output_scaling_factor is not None:
            width = int(round(width*self.output_scaling_factor[0]))
            height = int(round(height*self.output_scaling_factor[1]))
            depth = int(round(depth*self.output_scaling_factor[2]))

        x = torch.fft.irfftn(out_fft, s=(height, width, depth), norm=self.fft_norm)

        if self.bias is not None:
            x = x + self.bias[indices, ...]
        return x<|MERGE_RESOLUTION|>--- conflicted
+++ resolved
@@ -33,18 +33,15 @@
 
     if not torch.is_tensor(weight):
         weight = weight.to_tensor()
-<<<<<<< HEAD
+        
     if x.shape[-1] < weight.shape[-1]: 
         weight = weight[..., :x.shape[-1]]
-    return tl.einsum(eq, x, weight)
-=======
 
     if x.dtype == torch.complex32:
         # if x is half precision, run a specialized einsum
         return einsum_complexhalf(eq, x, weight)
     else:
         return tl.einsum(eq, x, weight)
->>>>>>> 10511121
 
 def _contract_dense_separable(x, weight, separable=True):
     if separable == False:
