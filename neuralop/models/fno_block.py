--- conflicted
+++ resolved
@@ -1,195 +1,6 @@
 from torch import nn
 import torch.nn.functional as F
 import torch
-<<<<<<< HEAD
-import itertools
-
-import tensorly as tl
-from tensorly.plugins import use_opt_einsum
-tl.set_backend('pytorch')
-
-use_opt_einsum('optimal')
-
-from tltorch.factorized_tensors.core import FactorizedTensor
-
-einsum_symbols = 'abcdefghijklmnopqrstuvwxyzABCDEFGHIJKLMNOPQRSTUVWXYZ'
-
-def _contract_dense(x, weight, separable=False):
-    order = tl.ndim(x)
-    # batch-size, in_channels, x, y...
-    x_syms = list(einsum_symbols[:order])
-
-    # in_channels, out_channels, x, y...
-    weight_syms = list(x_syms[1:]) # no batch-size
-
-    # batch-size, out_channels, x, y...
-    if separable:
-        out_syms = [x_syms[0]] + list(weight_syms)
-    else:
-        weight_syms.insert(1, einsum_symbols[order]) # outputs
-        out_syms = list(weight_syms)
-        out_syms[0] = x_syms[0] 
-
-    eq= ''.join(x_syms) + ',' + ''.join(weight_syms) + '->' + ''.join(out_syms)
-
-    if not torch.is_tensor(weight):
-        weight = weight.to_tensor()
-    if x.shape[-1] < weight.shape[-1]:
-        weight = weight[..., :x.shape[-1]]
-    return tl.einsum(eq, x, weight)
-
-def _contract_dense_separable(x, weight, separable=True):
-    if separable == False:
-        raise ValueError('This function is only for separable=True')
-    return x*weight
-
-def _contract_cp(x, cp_weight, separable=False):
-    order = tl.ndim(x)
-
-    x_syms = str(einsum_symbols[:order])
-    rank_sym = einsum_symbols[order]
-    out_sym = einsum_symbols[order+1]
-    out_syms = list(x_syms)
-    if separable:
-        factor_syms = [einsum_symbols[1]+rank_sym] #in only
-    else:
-        out_syms[1] = out_sym
-        factor_syms = [einsum_symbols[1]+rank_sym,out_sym+rank_sym] #in, out
-    factor_syms += [xs+rank_sym for xs in x_syms[2:]] #x, y, ...
-    eq = x_syms + ',' + rank_sym + ',' + ','.join(factor_syms) + '->' + ''.join(out_syms)
-
-    return tl.einsum(eq, x, cp_weight.weights, *cp_weight.factors)
- 
-
-def _contract_tucker(x, tucker_weight, separable=False):
-    order = tl.ndim(x)
-
-    x_syms = str(einsum_symbols[:order])
-    out_sym = einsum_symbols[order]
-    out_syms = list(x_syms)
-    if separable:
-        core_syms = einsum_symbols[order+1:2*order]
-        # factor_syms = [einsum_symbols[1]+core_syms[0]] #in only
-        factor_syms = [xs+rs for (xs, rs) in zip(x_syms[1:], core_syms)] #x, y, ...
-
-    else:
-        core_syms = einsum_symbols[order+1:2*order+1]
-        out_syms[1] = out_sym
-        factor_syms = [einsum_symbols[1]+core_syms[0], out_sym+core_syms[1]] #out, in
-        factor_syms += [xs+rs for (xs, rs) in zip(x_syms[2:], core_syms[2:])] #x, y, ...
-    
-    eq = x_syms + ',' + core_syms + ',' + ','.join(factor_syms) + '->' + ''.join(out_syms)
-
-    return tl.einsum(eq, x, tucker_weight.core, *tucker_weight.factors)
-
-
-def _contract_tt(x, tt_weight, separable=False):
-    order = tl.ndim(x)
-
-    x_syms = list(einsum_symbols[:order])
-    weight_syms = list(x_syms[1:]) # no batch-size
-    if not separable:
-        weight_syms.insert(1, einsum_symbols[order]) # outputs
-        out_syms = list(weight_syms)
-        out_syms[0] = x_syms[0]
-    else:
-        out_syms = list(x_syms)
-    rank_syms = list(einsum_symbols[order+1:])
-    tt_syms = []
-    for i, s in enumerate(weight_syms):
-        tt_syms.append([rank_syms[i], s, rank_syms[i+1]])
-    eq = ''.join(x_syms) + ',' + ','.join(''.join(f) for f in tt_syms) + '->' + ''.join(out_syms)
-
-    return tl.einsum(eq, x, *tt_weight.factors)
-
-
-def get_contract_fun(weight, implementation='reconstructed', separable=False):
-    """Generic ND implementation of Fourier Spectral Conv contraction
-    
-    Parameters
-    ----------
-    weight : tensorly-torch's FactorizedTensor
-    implementation : {'reconstructed', 'factorized'}, default is 'reconstructed'
-        whether to reconstruct the weight and do a forward pass (reconstructed)
-        or contract directly the factors of the factorized weight with the input (factorized)
-    
-    Returns
-    -------
-    function : (x, weight) -> x * weight in Fourier space
-    """
-    if implementation == 'reconstructed':
-        if separable:
-            print('SEPARABLE')
-            return _contract_dense_separable
-        else:
-            return _contract_dense
-    elif implementation == 'factorized':
-        if torch.is_tensor(weight):
-            return _contract_dense
-        elif isinstance(weight, FactorizedTensor):
-            if weight.name.lower() == 'complexdense':
-                return _contract_dense
-            elif weight.name.lower() == 'complextucker':
-                return _contract_tucker
-            elif weight.name.lower() == 'complextt':
-                return _contract_tt
-            elif weight.name.lower() == 'complexcp':
-                return _contract_cp
-            else:
-                raise ValueError(f'Got unexpected factorized weight type {weight.name}')
-        else:
-            raise ValueError(f'Got unexpected weight type of class {weight.__class__.__name__}')
-    else:
-        raise ValueError(f'Got {implementation=}, expected "reconstructed" or "factorized"')
-
-
-class FactorizedSpectralConv(nn.Module):
-    """Generic N-Dimensional Fourier Neural Operator
-
-    Parameters
-    ----------
-    in_channels : int, optional
-        Number of input channels
-    out_channels : int, optional
-        Number of output channels
-    n_modes : int tuple
-        total number of modes to keep in Fourier Layer, along each dim
-    separable : bool, default is True
-    scale : float or 'auto', default is 'auto'
-        scale to use for the init
-    n_layers : int, optional
-        Number of Fourier Layers, by default 4
-    incremental_n_modes : None or int tuple, default is None
-        * If not None, this allows to incrementally increase the number of modes in Fourier domain 
-          during training. Has to verify n <= N for (n, m) in zip(incremental_n_modes, n_modes).
-        
-        * If None, all the n_modes are used.
-
-        This can be updated dynamically during training.
-    joint_factorization : bool, optional
-        Whether all the Fourier Layers should be parametrized by a single tensor (vs one per layer), by default False
-    rank : float or rank, optional
-        Rank of the tensor factorization of the Fourier weights, by default 1.0
-    factorization : str, {'tucker', 'cp', 'tt'}, optional
-        Tensor factorization of the parameters weight to use, by default 'tucker'
-    fixed_rank_modes : bool, optional
-        Modes to not factorize, by default False
-    fft_norm : str, optional
-        by default 'forward'
-    implementation : {'factorized', 'reconstructed'}, optional, default is 'factorized'
-        If factorization is not None, forward mode to use::
-        * `reconstructed` : the full weight tensor is reconstructed from the factorization and used for the forward pass
-        * `factorized` : the input is directly contracted with the factors of the decomposition
-    decomposition_kwargs : dict, optional, default is {}
-        Optionaly additional parameters to pass to the tensor decomposition
-    """
-    def __init__(self, in_channels, out_channels, n_modes, incremental_n_modes=None, bias=True,
-                 n_layers=1, scale='auto', separable=False, fft_norm='backward',
-                 rank=0.5, factorization='cp', implementation='reconstructed', 
-                 fixed_rank_modes=False, joint_factorization=False, decomposition_kwargs=dict()):
-
-=======
->>>>>>> e6b1a1ec
 from .spectral_convolution import FactorizedSpectralConv
 from .skip_connections import skip_connection
 from .resample import resample
@@ -217,10 +28,6 @@
                  decomposition_kwargs=dict(),
                  fft_norm='forward',
                  **kwargs):
-<<<<<<< HEAD
-
-=======
->>>>>>> e6b1a1ec
         super().__init__()
         if isinstance(n_modes, int):
             n_modes = [n_modes]
@@ -296,7 +103,6 @@
             self.norm = nn.ModuleList([AdaIN(ada_in_features, out_channels) for _ in range(n_layers*self.n_norms)])
         else:
             raise ValueError(f'Got {norm=} but expected None or one of [instance_norm, group_norm, layer_norm]')
-<<<<<<< HEAD
 
     def set_ada_in_embeddings(self, *embeddings):
         """Sets the embeddings of each Ada-IN norm layers
@@ -363,74 +169,6 @@
             if not self.preactivation and self.norm is not None:
                 x = self.norm[self.n_norms*index+1](x)
 
-=======
-
-    def set_ada_in_embeddings(self, *embeddings):
-        """Sets the embeddings of each Ada-IN norm layers
-
-        Parameters
-        ----------
-        embeddings : tensor or list of tensor
-            if a single embedding is given, it will be used for each norm layer
-            otherwise, each embedding will be used for the corresponding norm layer
-        """
-        if len(embeddings) == 1:
-            for norm in self.norm:
-                norm.set_embedding(embeddings[0])
-        else:
-            for norm, embedding in zip(self.norm, embeddings):
-                norm.set_embedding(embedding)
-        
-    def forward(self, x, index=0, output_shape = None):
-        
-        if self.preactivation:
-            x = self.non_linearity(x)
-
-            if self.norm is not None:
-                x = self.norm[self.n_norms*index](x)
-    
-        x_skip_fno = self.fno_skips[index](x)
-        if self.convs.output_scaling_factor is not None:
-            # x_skip_fno = resample(x_skip_fno, self.convs.output_scaling_factor[index], list(range(-len(self.convs.output_scaling_factor[index]), 0)))
-            x_skip_fno = resample(x_skip_fno, self.output_scaling_factor[index]\
-                                  , list(range(-len(self.output_scaling_factor[index]), 0)), output_shape = output_shape )
-
-
-        if self.mlp is not None:
-            x_skip_mlp = self.mlp_skips[index](x)
-            if self.convs.output_scaling_factor is not None:
-                x_skip_mlp = resample(x_skip_mlp, self.output_scaling_factor[index]\
-                                      , list(range(-len(self.output_scaling_factor[index]), 0)), output_shape = output_shape )
-        
-
-        x_fno = self.convs(x, index, output_shape=output_shape)
-
-        
-
-        if not self.preactivation and self.norm is not None:
-            x_fno = self.norm[self.n_norms*index](x_fno)
-    
-        x = x_fno + x_skip_fno
-
-        if not self.preactivation and (self.mlp is not None) or (index < (self.n_layers - index)):
-            x = self.non_linearity(x)
-
-        if self.mlp is not None:
-            # x_skip = self.mlp_skips[index](x)
-
-            if self.preactivation:
-                if index < (self.n_layers - 1):
-                    x = self.non_linearity(x)
-
-                if self.norm is not None:
-                    x = self.norm[self.n_norms*index+1](x)
-
-            x = self.mlp[index](x) + x_skip_mlp
-
-            if not self.preactivation and self.norm is not None:
-                x = self.norm[self.n_norms*index+1](x)
-
->>>>>>> e6b1a1ec
             if not self.preactivation:
                 if index < (self.n_layers - 1):
                     x = self.non_linearity(x)
@@ -443,17 +181,10 @@
     @incremental_n_modes.setter
     def incremental_n_modes(self, incremental_n_modes):
         self.convs.incremental_n_modes = incremental_n_modes
-<<<<<<< HEAD
 
     def get_block(self, indices):
         """Returns a sub-FNO Block layer from the jointly parametrized main block
 
-=======
-
-    def get_block(self, indices):
-        """Returns a sub-FNO Block layer from the jointly parametrized main block
-
->>>>>>> e6b1a1ec
         The parametrization of an FNOBlock layer is shared with the main one.
         """
         if self.n_layers == 1:
@@ -463,13 +194,8 @@
     
     def __getitem__(self, indices):
         return self.get_block(indices)
-<<<<<<< HEAD
-
-
-=======
-
-
->>>>>>> e6b1a1ec
+
+
 class SubModule(nn.Module):
     """Class representing one of the sub_module from the mother joint module
 
