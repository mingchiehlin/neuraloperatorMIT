from .tfno import Lifting, Projection
import torch.nn as nn
import torch.nn.functional as F
from functools import partialmethod
import torch
from .mlp import MLP
from .spectral_convolution import FactorizedSpectralConv3d, FactorizedSpectralConv2d, FactorizedSpectralConv1d
from .spectral_convolution import FactorizedSpectralConv
from .skip_connections import skip_connection
from .padding import DomainPadding
from .fno_block import FNOBlocks,resample
from .tfno import partialclass
<<<<<<< HEAD
from .attention import TnoBlock2d
from .fino import SpectralConvKernel2d
=======
>>>>>>> c68c0655
import numpy as np
#this will be merged with the neural operator UNO

class UNO(nn.Module):
    """
    Parameters
    ----------
    in_channels : int, optional
        Number of input channels, by default 3
    out_channels : int, optional
        Number of output channels, by default 1
    hidden_channels : int
        initial width of the UNO (i.e. number of channels)
    lifting_channels : int, optional
        number of hidden channels of the lifting block of the FNO, by default 256
    projection_channels : int, optional
        number of hidden channels of the projection block of the FNO, by default 256
    n_layers : int, optional
        Number of Fourier Layers, by default 4
    uno_out_channels: list
        Number of output channel of each Fourier Layers.
        Eaxmple: For a Five layer UNO uno_out_channels can be [32,64,64,64,32]
    uno_n_modes: list
        Number of Fourier Modes to use in integral operation of each Fourier Layers (along each dimension).
        Example: For a five layer UNO with 2D input the uno_n_modes can be: [[5,5],[5,5],[5,5],[5,5],[5,5]]
    uno_scalings: list
        Scaling Factors for each Fourier Layers
        Example: For a five layer UNO with 2D input, the uno_scalings can be : [[1.0,1.0],[0.5,0.5],[1,1],[1,1],[2,2]]
    horizontal_skips_map: Dict, optional
                    a map {...., b: a, ....} denoting horizontal skip connection from a-th layer to
                    b-th layer. If None default skip connection is applied.
                    Example: For a 5 layer UNO architecture, the skip connections can be 
                    horizontal_skips_map ={4:0,3:1}

    incremental_n_modes : None or int tuple, default is None
        * If not None, this allows to incrementally increase the number of modes in Fourier domain 
          during training. Has to verify n <= N for (n, m) in zip(incremental_n_modes, n_modes).
        
        * If None, all the n_modes are used.

        This can be updated dynamically during training.
    use_mlp : bool, optional
        Whether to use an MLP layer after each FNO block, by default False
    mlp : dict, optional
        Parameters of the MLP, by default None
        {'expansion': float, 'dropout': float}
    non_linearity : nn.Module, optional
        Non-Linearity module to use, by default F.gelu
    norm : F.module, optional
        Normalization layer to use, by default None
    preactivation : bool, default is False
        if True, use resnet-style preactivation
    skip : {'linear', 'identity', 'soft-gating'}, optional
        Type of skip connection to use, by default 'soft-gating'
    separable : bool, default is False
        if True, use a depthwise separable spectral convolution
    factorization : str or None, {'tucker', 'cp', 'tt'}
        Tensor factorization of the parameters weight to use, by default None.
        * If None, a dense tensor parametrizes the Spectral convolutions
        * Otherwise, the specified tensor factorization is used.
    joint_factorization : bool, optional
        Whether all the Fourier Layers should be parametrized by a single tensor (vs one per layer), by default False
    rank : float or rank, optional
        Rank of the tensor factorization of the Fourier weights, by default 1.0
    fixed_rank_modes : bool, optional
        Modes to not factorize, by default False
    implementation : {'factorized', 'reconstructed'}, optional, default is 'factorized'
        If factorization is not None, forward mode to use::
        * `reconstructed` : the full weight tensor is reconstructed from the factorization and used for the forward pass
        * `factorized` : the input is directly contracted with the factors of the decomposition
    decomposition_kwargs : dict, optional, default is {}
        Optionaly additional parameters to pass to the tensor decomposition
    domain_padding : None or float, optional
        If not None, percentage of padding to use, by default None
    domain_padding_mode : {'symmetric', 'one-sided'}, optional
        How to perform domain padding, by default 'one-sided'
    fft_norm : str, optional
        by default 'forward'
    """
    def __init__(self,
                 in_channels, 
                 out_channels,
                 hidden_channels,
                 lifting_channels=256,
                 projection_channels=256,
                 n_layers=4,
                 uno_out_channels= None,
                 uno_n_modes=None,
                 uno_scalings=None,
                 horizontal_skips_map=None,
                 incremental_n_modes=None,
                 use_mlp=False, mlp_dropout=0, mlp_expansion=0.5,
                 non_linearity=F.gelu,
                 norm=None, preactivation=False,
                 fno_skip='linear',
                 horizontal_skip='linear',
                 mlp_skip='soft-gating',
                 separable=False,
                 factorization=None,
                 rank=1.0,
                 joint_factorization=False, 
                 fixed_rank_modes=False,
<<<<<<< HEAD
                 integral_operator = FactorizedSpectralConv,
                 operator_block = FNOBlocks,
=======
                 integral_operator=FactorizedSpectralConv,
                 operator_block=FNOBlocks,
>>>>>>> c68c0655
                 implementation='factorized',
                 decomposition_kwargs=dict(),
                 domain_padding=None,
                 domain_padding_mode='one-sided',
                 fft_norm='forward',
<<<<<<< HEAD
                 normalizer = None,  #only have efect on the transformer block. Nevertheless it might be a bad idea to include normalization as part of layer
                 verbose = False,
=======
                 normalizer=None,
                 verbose=False,
>>>>>>> c68c0655
                 **kwargs):
        super().__init__()
        self.n_layers = n_layers
        assert uno_out_channels is not None , "uno_out_channels can not be None"
        assert uno_n_modes is not None , "uno_n_modes can not be None"
        assert uno_scalings is not None , "uno_scalings can not be None"
        assert len(uno_out_channels) == n_layers, "Output channels for all layers are not given"
        assert len(uno_n_modes) == n_layers, "number of modes for all layers are not given"
        assert len(uno_scalings) == n_layers, "Scaling factor for all layers are not given"

        self.n_dim = len(uno_n_modes[0])
        self.uno_out_channels = uno_out_channels
        self.uno_n_modes = uno_n_modes
        self.uno_scalings = uno_scalings
        self.hidden_channels = hidden_channels
        self.lifting_channels = lifting_channels
        self.projection_channels = projection_channels
        self.in_channels = in_channels
        self.out_channels = out_channels
        self.horizontal_skips_map = horizontal_skips_map
        self.joint_factorization = joint_factorization
        self.non_linearity = non_linearity
        self.rank = rank
        self.factorization = factorization
        self.fixed_rank_modes = fixed_rank_modes
        self.decomposition_kwargs = decomposition_kwargs
        self.fno_skip = fno_skip,
        self.mlp_skip = mlp_skip,
        self.fft_norm = fft_norm
        self.implementation = implementation
        self.separable = separable
        self.preactivation = preactivation
        self._incremental_n_modes = incremental_n_modes
        self.operator_block = operator_block
        self.integral_operator = integral_operator
        
        #constructing default skip maps
        if self.horizontal_skips_map is None:
            self.horizontal_skips_map = {}
            for i in range(n_layers//2,0,):
                self.horizontal_skips_map[n_layers - i -1] = i
                
        
        # self.uno_scalings may be a 1d list specifying uniform scaling factor at each layer
        # or a 2d list, where each row specifies scaling factors along each dimention.
        # To get the final (end to end) scaling factors we need to multiply 
        # the scaling factors (a list) of all layer.

        self.end_to_end_scaling_factor = [1]*len(self.uno_scalings[0])
        # multiplying scaling factors
        for k in self.uno_scalings:
            self.end_to_end_scaling_factor = [i*j for (i,j) in zip(self.end_to_end_scaling_factor, k)]
        
<<<<<<< HEAD
        # self.uno_scalings may be a 1d list specifying uniform scaling factor at each layer
        # or a 2d list, where each row specifies scaling factors along each dimention.
        
        # To get the final (end to end) scaling factors we need to multiply 
        # the scaling factors (a list) of all layer.

        self.output_scaling_factor = np.ones_like(self.uno_scalings[0])
        # multiplying scaling factors
        for k in self.uno_scalings:
            self.output_scaling_factor = np.multiply(self.output_scaling_factor, k)
        # making it a list 
        self.output_scaling_factor = self.output_scaling_factor.tolist()
        
        # list with a single element is replaced by the scaler.
        if len(self.output_scaling_factor) == 1:
            self.output_scaling_factor = self.output_scaling_factor[0]

        if isinstance(self.output_scaling_factor, (float, int)):
            self.output_scaling_factor = [self.output_scaling_factor]*self.n_dim
        if verbose:
            print("calculated out factor", self.output_scaling_factor)
        if domain_padding is not None and domain_padding > 0:
            self.domain_padding = DomainPadding(domain_padding=domain_padding, padding_mode=domain_padding_mode\
            , output_scaling_factor = self.output_scaling_factor)
=======
        # list with a single element is replaced by the scaler.
        if len(self.end_to_end_scaling_factor) == 1:
            self.end_to_end_scaling_factor = self.end_to_end_scaling_factor[0]

        if isinstance(self.end_to_end_scaling_factor, (float, int)):
            self.end_to_end_scaling_factor = [self.end_to_end_scaling_factor]*self.n_dim
            
        if verbose:
            print("calculated out factor", self.end_to_end_scaling_factor)
            
        if domain_padding is not None and domain_padding > 0:
            self.domain_padding = DomainPadding(domain_padding=domain_padding, padding_mode=domain_padding_mode\
            , output_scaling_factor = self.end_to_end_scaling_factor)
>>>>>>> c68c0655
        else:
            self.domain_padding = None
        self.domain_padding_mode = domain_padding_mode



        

        self.lifting = Projection(in_channels=in_channels, out_channels=self.hidden_channels, hidden_channels=self.lifting_channels, n_dim=self.n_dim)
        self.fno_blocks = nn.ModuleList([])
        self.horizontal_skips = torch.nn.ModuleDict({})
        prev_out = self.hidden_channels

        for i in range(self.n_layers):

            if i in self.horizontal_skips_map.keys():
                prev_out = prev_out + self.uno_out_channels[self.horizontal_skips_map[i]]

            self.fno_blocks.append(self.operator_block(
                                            in_channels=prev_out,
                                            out_channels= self.uno_out_channels[i], 
                                            n_modes=self.uno_n_modes[i],
                                            use_mlp=use_mlp, 
                                            mlp_dropout=mlp_dropout, 
                                            mlp_expansion=mlp_expansion,
<<<<<<< HEAD
                                            output_scaling_factor = [self.uno_scalings[i]],
=======
                                            output_scaling_factor=[self.uno_scalings[i]],
>>>>>>> c68c0655
                                            non_linearity=non_linearity,
                                            norm=norm, preactivation=preactivation,
                                            fno_skip=fno_skip,
                                            mlp_skip=mlp_skip,
                                            incremental_n_modes=incremental_n_modes,
                                            rank=rank,
<<<<<<< HEAD
                                            SpectralConv = self.integral_operator,
=======
                                            SpectralConv=self.integral_operator,
>>>>>>> c68c0655
                                            fft_norm=fft_norm,
                                            fixed_rank_modes=fixed_rank_modes, 
                                            implementation=implementation,
                                            separable=separable,
                                            factorization=factorization,
                                            decomposition_kwargs=decomposition_kwargs,
<<<<<<< HEAD
                                            joint_factorization=joint_factorization, normalizer = normalizer))
=======
                                            joint_factorization=joint_factorization, normalizer=normalizer))
>>>>>>> c68c0655
            
            if i in self.horizontal_skips_map.values():
                self.horizontal_skips[str(i)]=skip_connection( self.uno_out_channels[i],\
                self.uno_out_channels[i], type=horizontal_skip, n_dim=self.n_dim)

            prev_out = self.uno_out_channels[i]

        self.projection = Projection(in_channels=prev_out, out_channels=out_channels, hidden_channels=projection_channels,
                                        non_linearity=non_linearity, n_dim=self.n_dim)
     
    def forward(self, x):
        x = self.lifting(x)

        if self.domain_padding is not None:
            x = self.domain_padding.pad(x)
<<<<<<< HEAD
        output_shape = [int(round(i*j)) for (i,j) in zip(x.shape[-self.n_dim:], self.output_scaling_factor)]
=======
        output_shape = [int(round(i*j)) for (i,j) in zip(x.shape[-self.n_dim:], self.end_to_end_scaling_factor)]
>>>>>>> c68c0655
        
        skip_outputs = {}
        cur_output = None
        for layer_idx in range(self.n_layers):

            if layer_idx in  self.horizontal_skips_map.keys():
                skip_val = skip_outputs[self.horizontal_skips_map[layer_idx]]
                output_scaling_factors = [m/n for (m,n) in zip(x.shape,skip_val.shape)]
                output_scaling_factors = output_scaling_factors[-1*self.n_dim:]
                t = resample(skip_val,output_scaling_factors, list(range(-self.n_dim, 0)))
<<<<<<< HEAD
                x = torch.cat([x,t], dim = 1)
                
            if layer_idx == self.n_layers -1:
                cur_output = output_shape
            x = self.fno_blocks[layer_idx](x, output_shape = cur_output)
=======
                x = torch.cat([x,t], dim=1)
                
            if layer_idx == self.n_layers -1:
                cur_output = output_shape
            x = self.fno_blocks[layer_idx](x, output_shape=cur_output)
>>>>>>> c68c0655
            

            if layer_idx in self.horizontal_skips_map.values():
                skip_outputs[layer_idx] = self.horizontal_skips[str(layer_idx)](x)

        if self.domain_padding is not None:
            x = self.domain_padding.unpad(x)

        x = self.projection(x)
        return x<|MERGE_RESOLUTION|>--- conflicted
+++ resolved
@@ -10,13 +10,9 @@
 from .padding import DomainPadding
 from .fno_block import FNOBlocks,resample
 from .tfno import partialclass
-<<<<<<< HEAD
 from .attention import TnoBlock2d
 from .fino import SpectralConvKernel2d
-=======
->>>>>>> c68c0655
 import numpy as np
-#this will be merged with the neural operator UNO
 
 class UNO(nn.Module):
     """
@@ -117,25 +113,17 @@
                  rank=1.0,
                  joint_factorization=False, 
                  fixed_rank_modes=False,
-<<<<<<< HEAD
-                 integral_operator = FactorizedSpectralConv,
-                 operator_block = FNOBlocks,
-=======
                  integral_operator=FactorizedSpectralConv,
                  operator_block=FNOBlocks,
->>>>>>> c68c0655
                  implementation='factorized',
                  decomposition_kwargs=dict(),
                  domain_padding=None,
                  domain_padding_mode='one-sided',
                  fft_norm='forward',
-<<<<<<< HEAD
                  normalizer = None,  #only have efect on the transformer block. Nevertheless it might be a bad idea to include normalization as part of layer
                  verbose = False,
-=======
-                 normalizer=None,
-                 verbose=False,
->>>>>>> c68c0655
+
+
                  **kwargs):
         super().__init__()
         self.n_layers = n_layers
@@ -188,33 +176,7 @@
         # multiplying scaling factors
         for k in self.uno_scalings:
             self.end_to_end_scaling_factor = [i*j for (i,j) in zip(self.end_to_end_scaling_factor, k)]
-        
-<<<<<<< HEAD
-        # self.uno_scalings may be a 1d list specifying uniform scaling factor at each layer
-        # or a 2d list, where each row specifies scaling factors along each dimention.
-        
-        # To get the final (end to end) scaling factors we need to multiply 
-        # the scaling factors (a list) of all layer.
-
-        self.output_scaling_factor = np.ones_like(self.uno_scalings[0])
-        # multiplying scaling factors
-        for k in self.uno_scalings:
-            self.output_scaling_factor = np.multiply(self.output_scaling_factor, k)
-        # making it a list 
-        self.output_scaling_factor = self.output_scaling_factor.tolist()
-        
-        # list with a single element is replaced by the scaler.
-        if len(self.output_scaling_factor) == 1:
-            self.output_scaling_factor = self.output_scaling_factor[0]
-
-        if isinstance(self.output_scaling_factor, (float, int)):
-            self.output_scaling_factor = [self.output_scaling_factor]*self.n_dim
-        if verbose:
-            print("calculated out factor", self.output_scaling_factor)
-        if domain_padding is not None and domain_padding > 0:
-            self.domain_padding = DomainPadding(domain_padding=domain_padding, padding_mode=domain_padding_mode\
-            , output_scaling_factor = self.output_scaling_factor)
-=======
+            
         # list with a single element is replaced by the scaler.
         if len(self.end_to_end_scaling_factor) == 1:
             self.end_to_end_scaling_factor = self.end_to_end_scaling_factor[0]
@@ -228,14 +190,9 @@
         if domain_padding is not None and domain_padding > 0:
             self.domain_padding = DomainPadding(domain_padding=domain_padding, padding_mode=domain_padding_mode\
             , output_scaling_factor = self.end_to_end_scaling_factor)
->>>>>>> c68c0655
         else:
             self.domain_padding = None
         self.domain_padding_mode = domain_padding_mode
-
-
-
-        
 
         self.lifting = Projection(in_channels=in_channels, out_channels=self.hidden_channels, hidden_channels=self.lifting_channels, n_dim=self.n_dim)
         self.fno_blocks = nn.ModuleList([])
@@ -254,33 +211,21 @@
                                             use_mlp=use_mlp, 
                                             mlp_dropout=mlp_dropout, 
                                             mlp_expansion=mlp_expansion,
-<<<<<<< HEAD
-                                            output_scaling_factor = [self.uno_scalings[i]],
-=======
                                             output_scaling_factor=[self.uno_scalings[i]],
->>>>>>> c68c0655
                                             non_linearity=non_linearity,
                                             norm=norm, preactivation=preactivation,
                                             fno_skip=fno_skip,
                                             mlp_skip=mlp_skip,
                                             incremental_n_modes=incremental_n_modes,
                                             rank=rank,
-<<<<<<< HEAD
-                                            SpectralConv = self.integral_operator,
-=======
                                             SpectralConv=self.integral_operator,
->>>>>>> c68c0655
                                             fft_norm=fft_norm,
                                             fixed_rank_modes=fixed_rank_modes, 
                                             implementation=implementation,
                                             separable=separable,
                                             factorization=factorization,
                                             decomposition_kwargs=decomposition_kwargs,
-<<<<<<< HEAD
-                                            joint_factorization=joint_factorization, normalizer = normalizer))
-=======
                                             joint_factorization=joint_factorization, normalizer=normalizer))
->>>>>>> c68c0655
             
             if i in self.horizontal_skips_map.values():
                 self.horizontal_skips[str(i)]=skip_connection( self.uno_out_channels[i],\
@@ -296,11 +241,9 @@
 
         if self.domain_padding is not None:
             x = self.domain_padding.pad(x)
-<<<<<<< HEAD
-        output_shape = [int(round(i*j)) for (i,j) in zip(x.shape[-self.n_dim:], self.output_scaling_factor)]
-=======
+
         output_shape = [int(round(i*j)) for (i,j) in zip(x.shape[-self.n_dim:], self.end_to_end_scaling_factor)]
->>>>>>> c68c0655
+
         
         skip_outputs = {}
         cur_output = None
@@ -311,21 +254,11 @@
                 output_scaling_factors = [m/n for (m,n) in zip(x.shape,skip_val.shape)]
                 output_scaling_factors = output_scaling_factors[-1*self.n_dim:]
                 t = resample(skip_val,output_scaling_factors, list(range(-self.n_dim, 0)))
-<<<<<<< HEAD
-                x = torch.cat([x,t], dim = 1)
-                
-            if layer_idx == self.n_layers -1:
-                cur_output = output_shape
-            x = self.fno_blocks[layer_idx](x, output_shape = cur_output)
-=======
                 x = torch.cat([x,t], dim=1)
                 
             if layer_idx == self.n_layers -1:
                 cur_output = output_shape
             x = self.fno_blocks[layer_idx](x, output_shape=cur_output)
->>>>>>> c68c0655
-            
-
             if layer_idx in self.horizontal_skips_map.values():
                 skip_outputs[layer_idx] = self.horizontal_skips[str(layer_idx)](x)
 
