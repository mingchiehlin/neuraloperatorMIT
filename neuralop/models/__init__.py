--- conflicted
+++ resolved
@@ -2,11 +2,6 @@
 from .fno import FNO, FNO1d, FNO2d, FNO3d
 from .fno import SFNO
 from .uno import UNO
-<<<<<<< HEAD
 from .transformer_no import TransformerNO
-# from .fnogno import FNOGNO
-
-=======
 from .fnogno import FNOGNO
->>>>>>> 19b2817c
 from .base_model import get_model